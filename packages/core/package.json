{
<<<<<<< HEAD
	"name": "@carbon/charts",
	"version": "0.11.12",
	"description": "Carbon charting components",
	"scripts": {
		"demo:server": "webpack-dev-server --config webpack.config.js --watch",
		"demo:build": "webpack --config webpack.config.js && typedoc --out ./demo/bundle/documentation ./src/index.ts",
		"build": "bash build.sh",
		"build:watch": "rm -rf dist && webpack -w --config webpack.build.js",
		"bundle:analyzer": "rm -rf dist && webpack --config webpack.build.js --env.bundleAnalyzer",
		"lint": "tslint -p tsconfig.json -c tslint.json",
		"test": "karma start --single-run",
		"test:watch": "karma start --no-single-run",
		"clean": "rm -rf dist demo/bundle"
	},
	"repository": {
		"type": "git",
		"url": "git@github.com:IBM/carbon-charts.git"
	},
	"keywords": [
		"charts"
	],
	"author": "IBM",
	"license": "Apache-2.0",
	"dependencies": {
		"babel-polyfill": "6.26.0",
		"d3": "4.13.0",
		"resize-observer-polyfill": "1.5.0"
	},
	"peerDependencies": {
		"d3": ">=4.11.0 <=5.7.0"
	},
	"devDependencies": {
		"@types/d3": "4.11.0",
		"@types/jasmine": "2.8.7",
		"@types/node": "10.0.8",
		"babel-polyfill": "6.26.0",
		"copy-webpack-plugin": "4.5.2",
		"css-loader": "0.28.7",
		"d3": "4.11.0",
		"extract-text-webpack-plugin": "3.0.2",
		"file-loader": "1.1.5",
		"html-loader": "0.5.1",
		"html-webpack-plugin": "3.2.0",
		"jasmine-core": "2.8.0",
		"karma": "1.7.1",
		"karma-chrome-launcher": "2.2.0",
		"karma-jasmine": "1.1.0",
		"karma-sourcemap-loader": "0.3.7",
		"karma-webpack": "2.0.5",
		"lerna": "3.0.0-rc.0",
		"mini-css-extract-plugin": "0.4.4",
		"node-sass": "4.10.0",
		"postcss-loader": "2.0.8",
		"raw-loader": "0.5.1",
		"sass-loader": "7.1.0",
		"style-loader": "0.19.0",
		"ts-loader": "5.1.0",
		"tslint": "5.8.0",
		"tslint-loader": "3.5.3",
		"typedoc": "0.11.1",
		"typescript": "2.7.2",
		"url-loader": "0.6.2",
		"webpack": "4.18.0",
		"webpack-bundle-analyzer": "2.13.1",
		"webpack-cli": "3.1.0",
		"webpack-dev-server": "3.1.14",
		"webpack-node-externals": "1.6.0"
	},
	"publishConfig": {
		"access": "public"
	},
	"maintainers": [
		{
			"name": "Eliad Moosavi",
			"email": "iliadm@ca.ibm.com",
			"url": "https://github.com/theiliad"
		}
	],
	"contributors": [
		{
			"name": "Eliad Moosavi",
			"email": "iliadm@ca.ibm.com",
			"url": "https://github.com/theiliad"
		}
	]
=======
  "name": "@carbon/charts",
  "version": "0.11.14",
  "description": "Carbon charting components",
  "scripts": {
    "demo:server": "webpack-dev-server --config webpack.config.js --watch",
    "demo:build": "webpack --config webpack.config.js && typedoc --out ./demo/bundle/documentation ./src/index.ts",
    "build": "bash build.sh",
    "build:watch": "rm -rf dist && webpack -w --config webpack.build.js",
    "bundle:analyzer": "rm -rf dist && webpack --config webpack.build.js --env.bundleAnalyzer",
    "lint": "tslint -p tsconfig.json -c tslint.json",
    "test": "karma start --single-run",
    "test:watch": "karma start --no-single-run",
    "clean": "rm -rf dist demo/bundle"
  },
  "repository": {
    "type": "git",
    "url": "git@github.com:IBM/carbon-charts.git"
  },
  "keywords": [
    "charts"
  ],
  "author": "IBM",
  "license": "Apache-2.0",
  "dependencies": {
    "babel-polyfill": "6.26.0",
    "d3": "4.13.0",
    "resize-observer-polyfill": "1.5.0"
  },
  "peerDependencies": {
    "d3": ">=4.11.0 <=5.7.0"
  },
  "devDependencies": {
    "@types/d3": "4.11.0",
    "@types/jasmine": "2.8.7",
    "@types/node": "10.0.8",
    "babel-polyfill": "6.26.0",
    "copy-webpack-plugin": "4.5.2",
    "css-loader": "0.28.7",
    "d3": "4.11.0",
    "extract-text-webpack-plugin": "3.0.2",
    "file-loader": "1.1.5",
    "html-loader": "0.5.1",
    "html-webpack-plugin": "3.2.0",
    "jasmine-core": "2.8.0",
    "karma": "1.7.1",
    "karma-chrome-launcher": "2.2.0",
    "karma-jasmine": "1.1.0",
    "karma-sourcemap-loader": "0.3.7",
    "karma-webpack": "2.0.5",
    "lerna": "3.0.0-rc.0",
    "mini-css-extract-plugin": "0.4.4",
    "node-sass": "4.10.0",
    "postcss-loader": "2.0.8",
    "raw-loader": "0.5.1",
    "sass-loader": "7.1.0",
    "style-loader": "0.19.0",
    "ts-loader": "5.1.0",
    "tslint": "5.8.0",
    "tslint-loader": "3.5.3",
    "typedoc": "0.11.1",
    "typescript": "2.7.2",
    "url-loader": "0.6.2",
    "webpack": "4.18.0",
    "webpack-bundle-analyzer": "2.13.1",
    "webpack-cli": "3.1.0",
    "webpack-dev-server": "3.1.14",
    "webpack-node-externals": "1.6.0"
  },
  "publishConfig": {
    "access": "public"
  },
  "maintainers": [
    {
      "name": "Eliad Moosavi",
      "email": "iliadm@ca.ibm.com",
      "url": "https://github.com/theiliad"
    }
  ],
  "contributors": [
    {
      "name": "Eliad Moosavi",
      "email": "iliadm@ca.ibm.com",
      "url": "https://github.com/theiliad"
    }
  ]
>>>>>>> 30b0001c
}<|MERGE_RESOLUTION|>--- conflicted
+++ resolved
@@ -1,91 +1,4 @@
 {
-<<<<<<< HEAD
-	"name": "@carbon/charts",
-	"version": "0.11.12",
-	"description": "Carbon charting components",
-	"scripts": {
-		"demo:server": "webpack-dev-server --config webpack.config.js --watch",
-		"demo:build": "webpack --config webpack.config.js && typedoc --out ./demo/bundle/documentation ./src/index.ts",
-		"build": "bash build.sh",
-		"build:watch": "rm -rf dist && webpack -w --config webpack.build.js",
-		"bundle:analyzer": "rm -rf dist && webpack --config webpack.build.js --env.bundleAnalyzer",
-		"lint": "tslint -p tsconfig.json -c tslint.json",
-		"test": "karma start --single-run",
-		"test:watch": "karma start --no-single-run",
-		"clean": "rm -rf dist demo/bundle"
-	},
-	"repository": {
-		"type": "git",
-		"url": "git@github.com:IBM/carbon-charts.git"
-	},
-	"keywords": [
-		"charts"
-	],
-	"author": "IBM",
-	"license": "Apache-2.0",
-	"dependencies": {
-		"babel-polyfill": "6.26.0",
-		"d3": "4.13.0",
-		"resize-observer-polyfill": "1.5.0"
-	},
-	"peerDependencies": {
-		"d3": ">=4.11.0 <=5.7.0"
-	},
-	"devDependencies": {
-		"@types/d3": "4.11.0",
-		"@types/jasmine": "2.8.7",
-		"@types/node": "10.0.8",
-		"babel-polyfill": "6.26.0",
-		"copy-webpack-plugin": "4.5.2",
-		"css-loader": "0.28.7",
-		"d3": "4.11.0",
-		"extract-text-webpack-plugin": "3.0.2",
-		"file-loader": "1.1.5",
-		"html-loader": "0.5.1",
-		"html-webpack-plugin": "3.2.0",
-		"jasmine-core": "2.8.0",
-		"karma": "1.7.1",
-		"karma-chrome-launcher": "2.2.0",
-		"karma-jasmine": "1.1.0",
-		"karma-sourcemap-loader": "0.3.7",
-		"karma-webpack": "2.0.5",
-		"lerna": "3.0.0-rc.0",
-		"mini-css-extract-plugin": "0.4.4",
-		"node-sass": "4.10.0",
-		"postcss-loader": "2.0.8",
-		"raw-loader": "0.5.1",
-		"sass-loader": "7.1.0",
-		"style-loader": "0.19.0",
-		"ts-loader": "5.1.0",
-		"tslint": "5.8.0",
-		"tslint-loader": "3.5.3",
-		"typedoc": "0.11.1",
-		"typescript": "2.7.2",
-		"url-loader": "0.6.2",
-		"webpack": "4.18.0",
-		"webpack-bundle-analyzer": "2.13.1",
-		"webpack-cli": "3.1.0",
-		"webpack-dev-server": "3.1.14",
-		"webpack-node-externals": "1.6.0"
-	},
-	"publishConfig": {
-		"access": "public"
-	},
-	"maintainers": [
-		{
-			"name": "Eliad Moosavi",
-			"email": "iliadm@ca.ibm.com",
-			"url": "https://github.com/theiliad"
-		}
-	],
-	"contributors": [
-		{
-			"name": "Eliad Moosavi",
-			"email": "iliadm@ca.ibm.com",
-			"url": "https://github.com/theiliad"
-		}
-	]
-=======
   "name": "@carbon/charts",
   "version": "0.11.14",
   "description": "Carbon charting components",
@@ -171,5 +84,4 @@
       "url": "https://github.com/theiliad"
     }
   ]
->>>>>>> 30b0001c
 }