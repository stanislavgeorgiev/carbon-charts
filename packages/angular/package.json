{
	"$schema": "./node_modules/ng-packagr/package.schema.json",
	"name": "@carbon/charts-angular",
	"version": "0.7.10",
	"description": "Carbon charting components for Angular",
	"main": "index.js",
	"files": [
		"dist",
		"index.js",
		"CHANGELOG.md",
		"README.md"
	],
	"scripts": {
		"build": "ng-packagr -p package.json"
	},
	"repository": {
		"type": "git",
		"url": "git@github.com:IBM/carbon-charts.git"
	},
	"license": "Apache-2.0",
	"author": "IBM",
	"peerDependencies": {
		"@angular/animations": "^6.0.0",
		"@angular/common": "^6.0.0",
		"@angular/compiler": "^6.0.0",
		"@angular/core": "^6.0.0",
		"@angular/forms": "^6.0.0",
		"@angular/http": "^6.0.0",
		"@angular/platform-browser": "^6.0.0",
		"@angular/platform-browser-dynamic": "^6.0.0",
		"@carbon/charts": "^0.7.9",
		"@ngx-translate/core": "9.0.2",
		"core-js": "2.5.3",
		"rxjs": "5.5.5",
		"zone.js": "0.8.18"
	},
<<<<<<< HEAD
=======
	"dependencies": {
		"@carbon/charts": "^0.7.10"
	},
>>>>>>> 61634481
	"devDependencies": {
		"@angular/animations": "6.0.0",
		"@angular/common": "6.0.0",
		"@angular/compiler": "6.0.0",
		"@angular/compiler-cli": "6.0.0",
		"@angular/core": "6.0.0",
		"@angular/forms": "6.0.0",
		"@angular/http": "6.0.0",
		"@angular/platform-browser": "6.0.0",
		"@angular/platform-browser-dynamic": "6.0.0",
		"@angular/platform-server": "6.0.0",
		"@angular/router": "6.0.0",
		"@carbon/charts": "0.7.9",
		"@compodoc/compodoc": "1.1.7",
		"@ngx-translate/core": "9.0.2",
		"@types/d3": "4.12.0",
		"@types/jasmine": "2.8.6",
		"@types/node": "8.5.2",
		"angular2-template-loader": "0.6.2",
		"codelyzer": "4.0.2",
		"core-js": "2.5.5",
		"css-loader": "0.28.11",
		"d3": "4.12.0",
		"event-stream": "3.3.4",
		"extract-text-webpack-plugin": "3.0.2",
		"file-loader": "1.1.11",
		"gulp": "4.0.0",
		"gulp-concat": "2.6.1",
		"gulp-tap": "1.0.1",
		"html-loader": "0.5.5",
		"html-webpack-plugin": "3.2.0",
		"husky": "0.14.3",
		"jasmine-core": "3.1.0",
		"karma": "3.1.1",
		"karma-chrome-launcher": "2.2.0",
		"karma-cli": "1.0.1",
		"karma-firefox-launcher": "1.1.0",
		"karma-html2js-preprocessor": "1.1.0",
		"karma-jasmine": "1.1.2",
		"karma-notify-reporter": "1.0.1",
		"karma-sourcemap-loader": "0.3.7",
		"karma-spec-reporter": "0.0.32",
		"karma-webpack": "3.0.0",
		"ng-packagr": "4.4.0",
		"node-sass": "4.10.0",
		"postcss-loader": "2.1.4",
		"raw-loader": "0.5.1",
		"run-sequence": "2.2.0",
		"rxjs": "5.5.5",
		"sass-loader": "7.1.0",
		"style-loader": "0.21.0",
		"stylelint": "8.4.0",
		"stylelint-webpack-plugin": "0.10.4",
		"svgxuse": "1.2.6",
		"ts-helpers": "1.1.2",
		"ts-loader": "4.3.0",
		"tslint": "5.10.0",
		"tslint-loader": "3.6.0",
		"typescript": "2.5.1",
		"wait-on": "2.1.0",
		"webpack": "4.7.0",
		"webpack-cli": "2.1.2",
		"webpack-dev-server": "3.1.10",
		"webpack-node-externals": "1.6.0",
		"whatwg-fetch": "2.0.3",
		"zone.js": "0.8.21"
	},
	"ngPackage": {
		"lib": {
			"entryFile": "src/charts.module.ts"
		}
	},
	"publishConfig": {
		"access": "public"
	},
	"maintainers": [
		{
			"name": "Eliad Moosavi",
			"email": "iliadm@ca.ibm.com",
			"url": "https://github.com/theiliad"
		}
	],
	"contributors": [
		{
			"name": "Eliad Moosavi",
			"email": "iliadm@ca.ibm.com",
			"url": "https://github.com/theiliad"
		}
	]
}<|MERGE_RESOLUTION|>--- conflicted
+++ resolved
@@ -34,12 +34,6 @@
 		"rxjs": "5.5.5",
 		"zone.js": "0.8.18"
 	},
-<<<<<<< HEAD
-=======
-	"dependencies": {
-		"@carbon/charts": "^0.7.10"
-	},
->>>>>>> 61634481
 	"devDependencies": {
 		"@angular/animations": "6.0.0",
 		"@angular/common": "6.0.0",
