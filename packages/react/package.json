{
	"name": "@carbon/charts-react",
	"version": "0.12.0",
	"description": "Carbon charting components for React",
	"main": "index.js",
	"scripts": {
		"test": "echo \"Error: no test specified\" && exit 1",
		"start": "yarn run storybook",
		"build": "bash build.sh",
		"storybook": "start-storybook -p 9006 -c .storybook -s ./assets",
		"demo:build": "build-storybook -o demo/bundle/react",
		"clean": "rm -rf dist demo/bundle"
	},
	"repository": {
		"type": "git",
		"url": "git@github.com:IBM/carbon-charts.git"
	},
	"license": "Apache-2.0",
	"author": "IBM",
	"bugs": {
		"url": "https://github.com/IBM/carbon-charts/issues"
	},
	"homepage": "https://github.com/IBM/carbon-charts#readme",
	"dependencies": {
<<<<<<< HEAD
		"@carbon/charts": "^0.7.11"
=======
		"@carbon/charts": "^0.12.0"
>>>>>>> 569c2932
	},
	"peerDependencies": {
		"react": "^16.6.3",
		"react-dom": "^16.6.3"
	},
	"devDependencies": {
		"@storybook/addon-options": "5.0.11",
		"@storybook/react": "5.0.11",
		"@storybook/storybook-deployer": "2.8.1",
		"babel-cli": "6.26.0",
		"babel-core": "6.26.0",
		"babel-loader": "7.1.2",
		"babel-plugin-external-helpers": "6.22.0",
		"babel-plugin-transform-object-rest-spread": "6.26.0",
		"babel-plugin-transform-react-jsx": "6.24.1",
		"babel-preset-env": "1.6.1",
		"babel-preset-react": "6.24.1",
		"base64-inline-loader": "1.1.0",
		"css-loader": "0.28.7",
		"img-loader": "2.0.0",
		"node-sass": "4.10.0",
		"react": "16.6.3",
		"react-dom": "16.6.3",
		"rollup": "0.67.3",
		"rollup-plugin-babel": "3.0.4",
		"rollup-plugin-commonjs": "9.2.0",
		"sass-loader": "7.1.0",
		"style-loader": "0.19.0",
		"url-loader": "0.6.2"
	},
	"publishConfig": {
		"access": "public"
	},
	"maintainers": [
		{
			"name": "Eliad Moosavi",
			"email": "iliadm@ca.ibm.com",
			"url": "https://github.com/theiliad"
		}
	],
	"contributors": [
		{
			"name": "Eliad Moosavi",
			"email": "iliadm@ca.ibm.com",
			"url": "https://github.com/theiliad"
		}
	]
}<|MERGE_RESOLUTION|>--- conflicted
+++ resolved
@@ -22,11 +22,7 @@
 	},
 	"homepage": "https://github.com/IBM/carbon-charts#readme",
 	"dependencies": {
-<<<<<<< HEAD
-		"@carbon/charts": "^0.7.11"
-=======
 		"@carbon/charts": "^0.12.0"
->>>>>>> 569c2932
 	},
 	"peerDependencies": {
 		"react": "^16.6.3",
