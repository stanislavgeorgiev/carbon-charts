{
	"name": "@carbon/charts-react",
	"version": "0.7.4",
	"description": "Carbon charting components for React",
	"private": true,
	"main": "build/index.js",
	"scripts": {
		"test": "echo \"Error: no test specified\" && exit 1",
		"start": "webpack -w",
		"build": "webpack",
		"storybook": "start-storybook -p 9006 -c .storybook -s ./assets",
		"build-storybook": "build-storybook -o storybook-dist"
	},
	"repository": {
		"type": "git",
		"url": "git@github.com:IBM/carbon-charts.git"
	},
	"license": "Apache-2.0",
	"author": "IBM",
	"bugs": {
		"url": "https://github.com/IBM/carbon-charts/issues"
	},
	"homepage": "https://github.com/IBM/carbon-charts#readme",
	"dependencies": {
<<<<<<< HEAD
		"@carbon/charts": "^0.7.3",
		"react": "16.6.3",
		"react-dom": "16.6.3"
=======
		"@carbon/charts": "^0.7.4",
		"react": "16.0.0",
		"react-dom": "16.4.2"
>>>>>>> 62d784c6
	},
	"devDependencies": {
		"@storybook/addon-options": "4.0.7",
		"@storybook/react": "4.0.7",
		"@storybook/storybook-deployer": "2.3.0",
		"babel-cli": "6.26.0",
		"babel-core": "6.26.0",
		"babel-loader": "7.1.2",
		"babel-plugin-transform-object-rest-spread": "6.26.0",
		"babel-plugin-transform-react-jsx": "6.24.1",
		"babel-preset-env": "1.6.1",
		"base64-inline-loader": "1.1.0",
		"css-loader": "0.28.7",
		"img-loader": "2.0.0",
		"node-sass": "4.10.0",
		"sass-loader": "7.1.0",
		"style-loader": "0.19.0",
		"url-loader": "0.6.2"
	},
	"maintainers": [
		{
			"name": "Eliad Moosavi",
			"email": "iliadm@ca.ibm.com",
			"url": "https://github.com/theiliad"
		}
	],
	"contributors": [
		{
			"name": "Eliad Moosavi",
			"email": "iliadm@ca.ibm.com",
			"url": "https://github.com/theiliad"
		}
	]
}<|MERGE_RESOLUTION|>--- conflicted
+++ resolved
@@ -22,15 +22,9 @@
 	},
 	"homepage": "https://github.com/IBM/carbon-charts#readme",
 	"dependencies": {
-<<<<<<< HEAD
 		"@carbon/charts": "^0.7.3",
 		"react": "16.6.3",
 		"react-dom": "16.6.3"
-=======
-		"@carbon/charts": "^0.7.4",
-		"react": "16.0.0",
-		"react-dom": "16.4.2"
->>>>>>> 62d784c6
 	},
 	"devDependencies": {
 		"@storybook/addon-options": "4.0.7",
